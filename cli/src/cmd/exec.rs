--- conflicted
+++ resolved
@@ -429,24 +429,14 @@
                 let location = match &wasm {
                     PathOrUrl::Path(v) => v.to_str().unwrap_or_else(|| ""),
                     PathOrUrl::Url(v) => v.as_str(),
-<<<<<<< HEAD
-                };
-
-                let name = name.cloned();
-=======
                 }
                 .to_string();
-                let name = name.map(String::clone).unwrap_or_default();
->>>>>>> 3864df10
+                let name = name.cloned();
                 let wasm = wasm.resolve().await?;
 
                 let client = Client::new(self.host.as_str())?;
                 let res = client
-<<<<<<< HEAD
-                    .install_plugin(identifier, name, location.to_string(), wasm)
-=======
                     .install_plugin(identifier, name, location, wasm)
->>>>>>> 3864df10
                     .await?;
 
                 Ok(ExitCode::SUCCESS)
